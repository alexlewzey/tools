--- conflicted
+++ resolved
@@ -5,13 +5,9 @@
 
 import pyperclip
 
-<<<<<<< HEAD
-from config.definitions import FILE_CLIPBOARD_HISTORY
-import core
-=======
 from clmac import core
 from clmac.config.definitions import FILE_CLIPBOARD_HISTORY
->>>>>>> 278ad267
+
 
 logger = logging.getLogger(__name__)
 
